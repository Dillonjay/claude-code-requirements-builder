--- conflicted
+++ resolved
@@ -10,11 +10,8 @@
 - **Two-Phase Questioning**: 5 high-level questions for context, then 5 expert questions after code analysis  
 - **Automated Documentation**: Generates comprehensive specs with specific file paths and patterns
 - **Product Manager Friendly**: No code knowledge required to answer questions
-<<<<<<< HEAD
 - **MCP Server Support**: Available as both slash commands and MCP tools
-=======
 - **Complete Development Loop**: New `/synthesize` command transforms requirements into implementation
->>>>>>> c204d781
 
 ## 🚀 Quick Start
 
